--- conflicted
+++ resolved
@@ -191,13 +191,7 @@
 def Rotation(v: np.ndarray, theta: float) -> np.ndarray:
   """Produce the single-qubit rotation operator."""
 
-<<<<<<< HEAD
-  v = np.array(v)
   if v.shape != (3,) or not np.isclose(a @ a, 1) or not np.all(np.isreal(v)):
-=======
-  v = np.asarray(v)
-  if v.shape != (3,) or abs(v.dot(v) - 1.0) > 1e-8 or not np.all(np.isreal(v)):
->>>>>>> 59170de3
     raise ValueError('Rotation vector v must be a 3D real unit vector.')
 
   return np.cos(theta / 2) * Identity() - 1j * np.sin(theta / 2) * (
